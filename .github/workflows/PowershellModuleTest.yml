--- conflicted
+++ resolved
@@ -44,11 +44,7 @@
           # Default runners have installed: PS7.2.5 and Pester.
           # More about PS: https://docs.github.com/en/actions/automating-builds-and-tests/building-and-testing-powershell#powershell-module-locations
         run: |
-<<<<<<< HEAD
-          echo "Running on OS=${{runner.os}}/${{env.imageos}}; $(which pwsh); $(pwsh --version)"; # example: "Linux/ubuntu22; /opt/microsoft/powershell/7/pwsh; Powershell V7.2.5"
-=======
           echo "Running on OS=${{runner.os}}/${{ImageOS}}; $(which pwsh); $(pwsh --version)"; # example: "Linux/ubuntu22; /opt/microsoft/powershell/7/pwsh; Powershell V7.2.5"
->>>>>>> 86ff3635
           echo "List all environment variables in pwsh"; Get-Variable;
           & "./TestAll.ps1";
           echo "Test ok.";
@@ -72,11 +68,7 @@
       - name: Show environment variables of bash
         shell: bash
         run: |
-<<<<<<< HEAD
-          echo "Running on OS=${{runner.os}}/${{env.imageos}}; $(which pwsh); $(pwsh --version)"; # example: "Linux; /usr/bin/pwsh; Powershell V7.2.5"
-=======
           echo "Running on OS=${{runner.os}}/${{ImageOS}}; $(which pwsh); $(pwsh --version)"; # example: "Linux; /usr/bin/pwsh; Powershell V7.2.5"
->>>>>>> 86ff3635
           echo "Repo        = ${{github.repository}};" # example: "mniederw/MnCommonPsToolLib"
           echo "Actor       = ${{github.actor}};"      # example: "mniederw"
           echo "EventName   = ${{github.event_name}};" # example: "schedule","push"
